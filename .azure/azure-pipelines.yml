trigger:
  - master

strategy:
  matrix:
    linux-nightly:
      image: ubuntu-16.04
    macos-nightly:
<<<<<<< HEAD
      image: macos-10.14
      toolchain: nightly-$(lkg-rust-nightly)
=======
      image: macos-10.13
>>>>>>> 9c4f94fe
    windows-nightly:
      image: vs2017-win2016

pool:
  vmImage: $(image)

steps:
  - bash: |
      set -e
      curl https://sh.rustup.rs -sSf | sh -s -- -y --no-modify-path --default-toolchain `cat rust-toolchain`
      export PATH=$HOME/.cargo/bin:$PATH
      rustc -Vv
      echo "##vso[task.prependpath]$HOME/.cargo/bin"
    displayName: Install Rust
  - bash: RUSTFLAGS="-D warnings" cargo build
    displayName: Build source
  - bash: cargo test
    displayName: Run tests<|MERGE_RESOLUTION|>--- conflicted
+++ resolved
@@ -6,12 +6,7 @@
     linux-nightly:
       image: ubuntu-16.04
     macos-nightly:
-<<<<<<< HEAD
       image: macos-10.14
-      toolchain: nightly-$(lkg-rust-nightly)
-=======
-      image: macos-10.13
->>>>>>> 9c4f94fe
     windows-nightly:
       image: vs2017-win2016
 
