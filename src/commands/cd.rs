use crate::commands::StaticCommand;
use crate::errors::ShellError;
use crate::prelude::*;
<<<<<<< HEAD
use std::env;
use std::path::PathBuf;

pub struct Cd;

#[derive(Deserialize)]
pub struct CdArgs {
    target: Option<Spanned<PathBuf>>,
}

impl StaticCommand for Cd {
    fn name(&self) -> &str {
        "cd"
    }

    fn signature(&self) -> Signature {
        Signature::build("cd")
            .optional("target", SyntaxType::Path)
            .filter()
    }

    fn run(
        &self,
        args: CommandArgs,
        registry: &CommandRegistry,
    ) -> Result<OutputStream, ShellError> {
        args.process(registry, cd)?.run()
        // cd(args, registry)
    }
}

pub fn cd(CdArgs { target }: CdArgs, context: RunnableContext) -> Result<OutputStream, ShellError> {
    let cwd = context.cwd().to_path_buf();

    let path = match &target {
        None => match dirs::home_dir() {
            Some(o) => o,
            _ => {
                return Err(ShellError::maybe_labeled_error(
                    "Can not change to home directory",
                    "can not go to home",
                    context.name,
                ))
            }
        },
        Some(v) => {
            // let target = v.item.as_string()?;
            match dunce::canonicalize(cwd.join(&v.item()).as_path()) {
                Ok(p) => p,
                Err(_) => {
                    return Err(ShellError::labeled_error(
                        "Can not change to directory",
                        "directory not found",
                        v.span.clone(),
                    ));
                }
            }
        }
    };

    let mut stream = VecDeque::new();
    match env::set_current_dir(&path) {
        Ok(_) => {}
        Err(_) => {
            if let Some(path) = target {
                return Err(ShellError::labeled_error(
                    "Can not change to directory",
                    "directory not found",
                    path.span,
                ));
            } else {
                return Err(ShellError::string("Can not change to directory"));
            }
        }
    }
    stream.push_back(ReturnSuccess::change_cwd(path));
    Ok(stream.into())
=======

pub fn cd(args: CommandArgs) -> Result<OutputStream, ShellError> {
    args.shell_manager.cd(args.call_info, args.input)
>>>>>>> 600f0f3a
}<|MERGE_RESOLUTION|>--- conflicted
+++ resolved
@@ -1,7 +1,6 @@
 use crate::commands::StaticCommand;
 use crate::errors::ShellError;
 use crate::prelude::*;
-<<<<<<< HEAD
 use std::env;
 use std::path::PathBuf;
 
@@ -9,7 +8,7 @@
 
 #[derive(Deserialize)]
 pub struct CdArgs {
-    target: Option<Spanned<PathBuf>>,
+    target: Option<Tagged<PathBuf>>,
 }
 
 impl StaticCommand for Cd {
@@ -40,7 +39,7 @@
         None => match dirs::home_dir() {
             Some(o) => o,
             _ => {
-                return Err(ShellError::maybe_labeled_error(
+                return Err(ShellError::labeled_error(
                     "Can not change to home directory",
                     "can not go to home",
                     context.name,
@@ -55,7 +54,7 @@
                     return Err(ShellError::labeled_error(
                         "Can not change to directory",
                         "directory not found",
-                        v.span.clone(),
+                        v.span(),
                     ));
                 }
             }
@@ -70,18 +69,18 @@
                 return Err(ShellError::labeled_error(
                     "Can not change to directory",
                     "directory not found",
-                    path.span,
+                    path.span(),
                 ));
             } else {
                 return Err(ShellError::string("Can not change to directory"));
             }
         }
     }
-    stream.push_back(ReturnSuccess::change_cwd(path));
+    stream.push_back(ReturnSuccess::change_cwd(
+        path.to_string_lossy().to_string(),
+    ));
     Ok(stream.into())
-=======
 
-pub fn cd(args: CommandArgs) -> Result<OutputStream, ShellError> {
-    args.shell_manager.cd(args.call_info, args.input)
->>>>>>> 600f0f3a
+    // pub fn cd(args: CommandArgs) -> Result<OutputStream, ShellError> {
+    //     args.shell_manager.cd(args.call_info, args.input)
 }